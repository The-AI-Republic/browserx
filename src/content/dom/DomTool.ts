--- conflicted
+++ resolved
@@ -283,12 +283,9 @@
       throw new Error(error);
     }
 
-<<<<<<< HEAD
     // Emit action event for visual effects BEFORE execution (fire-and-forget)
     this.emitAgentAction("type", element, element.getBoundingClientRect());
-=======
     console.log(`[DomTool] ✅ Element found and connected`);
->>>>>>> a84f280f
 
     // Execute type
     const result = await executeType(element, nodeId, text, options);
