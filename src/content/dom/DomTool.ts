--- conflicted
+++ resolved
@@ -252,13 +252,6 @@
       throw new Error(error);
     }
 
-<<<<<<< HEAD
-    // Emit action event for visual effects BEFORE execution (fire-and-forget)
-    this.emitAgentAction("type", element, element.getBoundingClientRect());
-    console.log(`[DomTool] ✅ Element found and connected`);
-=======
->>>>>>> d2ff4520
-
     // Execute type
     const result = await executeType(element, nodeId, text, options);
 
