/**
 * Tree Builder
 *
 * Builds a VirtualNode tree from the real DOM with accurate element mapping.
 * Handles visibility filtering, ID preservation, and iframe/shadow DOM traversal.
 *
 * @version 3.0.0
 * @date 2025-10-24
 */

import type { VirtualNode, DomToolConfig, DomSnapshot } from "../../../types/domTool";
import { DEFAULT_CONFIG } from "../../../types/domTool";
import { isVisible } from "./VisibilityFilter";
import { isInteractive } from "./InteractivityDetector";
import { createVirtualNode } from "../VirtualNode";

/**
 * Element match score for ID reuse
 */
interface MatchScore {
  nodeId: string;
  score: number;
  element: Element;
}

/**
 * Tree Builder class
 *
 * Responsible for:
 * - Building VirtualNode tree from real DOM
 * - Generating unique node IDs
 * - Preserving IDs across snapshot rebuilds (with enhanced matching)
 * - Handling iframe and shadow DOM traversal
 * - Incremental tree updates for changed elements only
 */
export class TreeBuilder {
  private config: Required<DomToolConfig>;
  private usedIds: Set<string> = new Set();
  private elementMap: Map<string, Element> = new Map();
  private stats = {
    totalNodes: 0,
    visibleNodes: 0,
    interactiveNodes: 0,
    iframeCount: 0,
    shadowDomCount: 0,
  };

  // Enhanced ID reuse tracking
  private oldElementMap?: Map<string, Element>;
  private elementFingerprintCache = new Map<Element, string>();
  private positionCache = new Map<Element, string>();

  constructor(config: DomToolConfig = {}) {
    this.config = { ...DEFAULT_CONFIG, ...config };
  }

  /**
   * Generate unique node_id
   *
   * Format: 8 random alphanumeric characters [A-Za-z0-9]{8}
   * Example: "aB3xZ9k1", "P7mQ2nR4"
   *
   * Uses cryptographically secure random to avoid collisions.
   * Collision probability: 1 in 62^8 (218 trillion) - effectively impossible.
   *
   * @returns Unique node_id string
   */
  generateNodeId(): string {
    const chars = "ABCDEFGHIJKLMNOPQRSTUVWXYZabcdefghijklmnopqrstuvwxyz0123456789";
    let id: string;

    // Retry until we get a unique ID (collision extremely unlikely with 62^8 possibilities)
    do {
      const array = new Uint8Array(8);
      window.crypto.getRandomValues(array);
      id = Array.from(array, (byte) => chars[byte % chars.length]).join("");
    } while (this.usedIds.has(id));

    this.usedIds.add(id);
    return id;
  }

  /**
   * Get element mappings for DomSnapshot
   */
  getMappings(): Map<string, Element> {
    return this.elementMap;
  }

  /**
   * Get snapshot statistics
   */
  getStats() {
    return { ...this.stats };
  }

  /**
   * Build VirtualNode tree from real DOM
   *
   * @param rootElement - Root element to start from (typically document.body)
   * @param oldSnapshot - Previous snapshot for ID preservation
   * @param dirtyElements - Set of elements that changed (for incremental updates)
   * @returns Root VirtualNode
   */
  async buildTree(
    rootElement: Element,
    oldSnapshot?: DomSnapshot,
    dirtyElements?: Set<Element>
  ): Promise<VirtualNode> {
    // Reset state for new tree
    this.usedIds.clear();
    this.elementMap.clear();
    this.elementFingerprintCache.clear();
    this.positionCache.clear();
    this.stats = {
      totalNodes: 0,
      visibleNodes: 0,
      interactiveNodes: 0,
      iframeCount: 0,
      shadowDomCount: 0,
    };

    // Store old element map for enhanced matching
    if (oldSnapshot) {
      this.oldElementMap = this.extractElementMap(oldSnapshot);
    } else {
      this.oldElementMap = undefined;
    }

    // Build tree recursively (with incremental support)
    const root = await this.buildNode(rootElement, 0, oldSnapshot, dirtyElements);

    // Clear caches after build
    this.elementFingerprintCache.clear();
    this.positionCache.clear();
    this.oldElementMap = undefined;

    return root;
  }

  /**
   * Build a single VirtualNode from an Element
   *
   * @param element - DOM element to convert
   * @param depth - Current tree depth
   * @param oldSnapshot - Previous snapshot for ID preservation
   * @param dirtyElements - Set of elements that changed (for incremental updates)
   * @returns VirtualNode
   */
  private async buildNode(
    element: Element,
    depth: number,
    oldSnapshot?: DomSnapshot,
    dirtyElements?: Set<Element>
  ): Promise<VirtualNode> {
    // Check depth limit
    if (depth > this.config.maxTreeDepth) {
      throw new Error(`Max tree depth ${this.config.maxTreeDepth} exceeded`);
    }

    // Try to preserve node_id from old snapshot (enhanced matching)
    const nodeId = this.matchElementEnhanced(element, oldSnapshot) || this.generateNodeId();

    // Check visibility
    const visible = isVisible(element);

    // Create VirtualNode
    const node = createVirtualNode(element, nodeId, visible, {
      includeMetadata: true,
      includeValues: false,
    });

    // Store mapping
    this.elementMap.set(nodeId, element);

    // Update stats
    this.stats.totalNodes++;
    if (visible) this.stats.visibleNodes++;
    if (isInteractive(element)) this.stats.interactiveNodes++;

    // Build children (if visible or should traverse hidden)
    if (visible || this.shouldTraverseHidden(element)) {
      node.children = await this.buildChildren(element, depth, oldSnapshot, dirtyElements);
    }

    // Handle iframe (if configured)
    if (this.config.captureIframes && element.tagName === "IFRAME") {
      try {
        node.iframe = await this.buildIframe(element as HTMLIFrameElement, depth, oldSnapshot);
        this.stats.iframeCount++;
      } catch (error) {
        // Cross-origin or inaccessible iframe, skip
      }
    }

    // Handle shadow DOM (if configured)
    if (this.config.captureShadowDom && element.shadowRoot) {
      try {
        node.shadowDom = await this.buildShadowDom(element.shadowRoot, depth, oldSnapshot);
        this.stats.shadowDomCount++;
      } catch (error) {
        // Closed shadow root or error, skip
      }
    }

    return node;
  }

  /**
   * Build children nodes
   */
  private async buildChildren(
    element: Element,
    depth: number,
    oldSnapshot?: DomSnapshot,
    dirtyElements?: Set<Element>
  ): Promise<VirtualNode[] | undefined> {
    const children: VirtualNode[] = [];

    for (const child of Array.from(element.children)) {
      try {
<<<<<<< HEAD
        // Skip visual effects host element to prevent pollution of virtual DOM
        if (this.shouldSkipElement(child)) {
          continue;
        }

        const childNode = await this.buildNode(child, depth + 1, oldSnapshot);
=======
        const childNode = await this.buildNode(child, depth + 1, oldSnapshot, dirtyElements);
>>>>>>> 7fb810fa
        children.push(childNode);
      } catch (error) {
        // Skip problematic children
        continue;
      }
    }

    return children.length > 0 ? children : undefined;
  }

  /**
   * Check if element should be skipped from virtual DOM
   *
   * Excludes browserx visual effects and other injected elements
   */
  private shouldSkipElement(element: Element): boolean {
    // Skip browserx visual effects host
    if (element.id === 'browserx-visual-effects-host') {
      return true;
    }

    // Skip elements with data-browserx-visual-effect attribute
    if (element.hasAttribute('data-browserx-visual-effect')) {
      return true;
    }

    return false;
  }

  /**
   * Build iframe content
   */
  private async buildIframe(
    iframe: HTMLIFrameElement,
    depth: number,
    oldSnapshot?: DomSnapshot
  ): Promise<VirtualNode | undefined> {
    // Check depth limit
    if (depth >= this.config.iframeDepth) {
      return undefined;
    }

    try {
      // Try to access iframe content (same-origin only)
      const iframeDoc = iframe.contentDocument;
      if (!iframeDoc || !iframeDoc.body) {
        return undefined;
      }

      // Build tree from iframe body
      return await this.buildNode(iframeDoc.body, depth + 1, oldSnapshot);
    } catch (error) {
      // Cross-origin or inaccessible
      return undefined;
    }
  }

  /**
   * Build shadow DOM content
   */
  private async buildShadowDom(
    shadowRoot: ShadowRoot,
    depth: number,
    oldSnapshot?: DomSnapshot
  ): Promise<VirtualNode | undefined> {
    // Check depth limit
    if (depth >= this.config.shadowDomDepth) {
      return undefined;
    }

    try {
      // Create a virtual container for shadow DOM content
      const nodeId = this.generateNodeId();
      const children: VirtualNode[] = [];

      for (const child of Array.from(shadowRoot.children)) {
        try {
          const childNode = await this.buildNode(child, depth + 1, oldSnapshot);
          children.push(childNode);
        } catch (error) {
          continue;
        }
      }

      // Return a virtual container node
      return {
        node_id: nodeId,
        tag: "shadow-root",
        visible: true,
        children: children.length > 0 ? children : undefined,
      };
    } catch (error) {
      return undefined;
    }
  }

  /**
   * Match element to old snapshot for ID preservation
   *
   * Strategy (priority order):
   * 1. Match by HTML id
   * 2. Match by test ID (data-testid, data-test, data-cy)
   * 3. Match by tree path
   * 4. Match by content similarity (fuzzy)
   *
   * @param element - Element to match
   * @param oldSnapshot - Previous snapshot
   * @returns Preserved node_id or null if no match
   */
  private matchElement(element: Element, oldSnapshot?: DomSnapshot): string | null {
    if (!oldSnapshot) return null;

    // Strategy 1: Match by HTML id
    const htmlId = element.getAttribute("id");
    if (htmlId) {
      const oldNode = this.findNodeByHtmlId(oldSnapshot.virtualDom, htmlId);
      if (oldNode && this.isSimilarElement(oldNode, element)) {
        return oldNode.node_id;
      }
    }

    // Strategy 2: Match by test ID
    const testId =
      element.getAttribute("data-testid") ||
      element.getAttribute("data-test") ||
      element.getAttribute("data-cy");
    if (testId) {
      const oldNode = this.findNodeByTestId(oldSnapshot.virtualDom, testId);
      if (oldNode && this.isSimilarElement(oldNode, element)) {
        return oldNode.node_id;
      }
    }

    // Strategy 3: Match by tree path
    const treePath = this.getTreePath(element);
    if (treePath) {
      const oldNode = this.findNodeByPath(oldSnapshot.virtualDom, treePath);
      if (oldNode && this.isSimilarElement(oldNode, element)) {
        return oldNode.node_id;
      }
    }

    // Strategy 4: Match by content similarity
    const fingerprint = this.getElementFingerprint(element);
    const oldNode = this.findNodeBySimilarity(oldSnapshot.virtualDom, fingerprint);
    if (oldNode && this.isSimilarElement(oldNode, element)) {
      return oldNode.node_id;
    }

    return null;
  }

  /**
   * Find node by HTML id
   */
  private findNodeByHtmlId(node: VirtualNode, htmlId: string): VirtualNode | null {
    if (node.metadata?.htmlId === htmlId) {
      return node;
    }

    if (node.children) {
      for (const child of node.children) {
        const found = this.findNodeByHtmlId(child, htmlId);
        if (found) return found;
      }
    }

    return null;
  }

  /**
   * Find node by test ID
   */
  private findNodeByTestId(node: VirtualNode, testId: string): VirtualNode | null {
    if (node.metadata?.testId === testId) {
      return node;
    }

    if (node.children) {
      for (const child of node.children) {
        const found = this.findNodeByTestId(child, testId);
        if (found) return found;
      }
    }

    return null;
  }

  /**
   * Find node by tree path
   */
  private findNodeByPath(node: VirtualNode, path: string): VirtualNode | null {
    if (node.metadata?.treePath === path) {
      return node;
    }

    if (node.children) {
      for (const child of node.children) {
        const found = this.findNodeByPath(child, path);
        if (found) return found;
      }
    }

    return null;
  }

  /**
   * Find node by content similarity
   */
  private findNodeBySimilarity(node: VirtualNode, fingerprint: string): VirtualNode | null {
    // Calculate similarity score
    const nodeFingerprint = this.getNodeFingerprint(node);
    if (this.fingerprintsSimilar(fingerprint, nodeFingerprint)) {
      return node;
    }

    if (node.children) {
      for (const child of node.children) {
        const found = this.findNodeBySimilarity(child, fingerprint);
        if (found) return found;
      }
    }

    return null;
  }

  /**
   * Get element fingerprint for matching
   *
   * Fingerprint: tag + role + aria-label + text + href + id
   */
  private getElementFingerprint(element: Element): string {
    const parts: string[] = [];

    parts.push(element.tagName.toLowerCase());

    const role = element.getAttribute("role");
    if (role) parts.push(`role:${role}`);

    const ariaLabel = element.getAttribute("aria-label");
    if (ariaLabel) parts.push(`label:${ariaLabel.substring(0, 50)}`);

    // Text content (first 50 chars)
    const text = element.textContent?.trim().substring(0, 50);
    if (text) parts.push(`text:${text}`);

    // Href for links
    if (element.tagName === "A") {
      const href = (element as HTMLAnchorElement).href;
      if (href) parts.push(`href:${href}`);
    }

    // HTML id
    const htmlId = element.getAttribute("id");
    if (htmlId) parts.push(`id:${htmlId}`);

    return parts.join("|");
  }

  /**
   * Get VirtualNode fingerprint
   */
  private getNodeFingerprint(node: VirtualNode): string {
    const parts: string[] = [];

    parts.push(node.tag);

    if (node.role) parts.push(`role:${node.role}`);
    if (node["aria-label"]) parts.push(`label:${node["aria-label"].substring(0, 50)}`);
    if (node.text) parts.push(`text:${node.text.substring(0, 50)}`);
    if (node.metadata?.href) parts.push(`href:${node.metadata.href}`);
    if (node.metadata?.htmlId) parts.push(`id:${node.metadata.htmlId}`);

    return parts.join("|");
  }

  /**
   * Check if two fingerprints are similar
   */
  private fingerprintsSimilar(fp1: string, fp2: string): boolean {
    // Simple exact match for now (can be enhanced with fuzzy matching)
    return fp1 === fp2;
  }

  /**
   * Check if VirtualNode and Element are similar
   */
  private isSimilarElement(node: VirtualNode, element: Element): boolean {
    // Tag must match
    if (node.tag !== element.tagName.toLowerCase()) {
      return false;
    }

    // Role should match if present
    const role = element.getAttribute("role");
    if (node.role && role && node.role !== role) {
      return false;
    }

    // Elements are similar
    return true;
  }

  /**
   * Get tree path for an element
   */
  private getTreePath(element: Element): string | null {
    const path: string[] = [];
    let current: Element | null = element;

    while (current && current !== document.body) {
      const parent = current.parentElement;
      if (!parent) break;

      // Get index among siblings of same tag
      const siblings = Array.from(parent.children).filter(
        (child) => child.tagName === current!.tagName
      );
      const index = siblings.indexOf(current);

      path.unshift(`${current.tagName.toLowerCase()}[${index}]`);
      current = parent;
    }

    return path.length > 0 ? path.join("/") : null;
  }

  /**
   * Determine if we should traverse hidden elements
   *
   * Some hidden containers (like <dialog>) may contain visible children
   */
  private shouldTraverseHidden(element: Element): boolean {
    const tag = element.tagName.toLowerCase();

    // Traverse dialogs even if hidden (may become visible)
    if (tag === "dialog") return true;

    // Traverse details/summary (collapsible content)
    if (tag === "details") return true;

    return false;
  }

  /**
   * Enhanced element matching with scoring system
   *
   * Tries multiple strategies and returns the best match based on confidence score.
   * Prioritizes stable identifiers over positional/content matching.
   *
   * @param element - Element to match
   * @param oldSnapshot - Previous snapshot
   * @returns Preserved node_id or null if no match
   */
  private matchElementEnhanced(element: Element, oldSnapshot?: DomSnapshot): string | null {
    if (!oldSnapshot || !this.oldElementMap) return null;

    const candidates: MatchScore[] = [];

    // Strategy 1: Exact element match (element still exists in old map)
    // This is the fastest path - element hasn't changed at all
    const exactMatchId = this.findExactElementMatch(element);
    if (exactMatchId) {
      return exactMatchId;
    }

    // Strategy 2: Match by HTML id (score: 90)
    const htmlId = element.getAttribute("id");
    if (htmlId) {
      const oldNode = this.findNodeByHtmlId(oldSnapshot.virtualDom, htmlId);
      if (oldNode && this.isSimilarElement(oldNode, element)) {
        candidates.push({ nodeId: oldNode.node_id, score: 90, element });
      }
    }

    // Strategy 3: Match by test ID (score: 85)
    const testId =
      element.getAttribute("data-testid") ||
      element.getAttribute("data-test") ||
      element.getAttribute("data-cy");
    if (testId) {
      const oldNode = this.findNodeByTestId(oldSnapshot.virtualDom, testId);
      if (oldNode && this.isSimilarElement(oldNode, element)) {
        candidates.push({ nodeId: oldNode.node_id, score: 85, element });
      }
    }

    // Strategy 4: Match by tree path (score: 70)
    const treePath = this.getTreePath(element);
    if (treePath) {
      const oldNode = this.findNodeByPath(oldSnapshot.virtualDom, treePath);
      if (oldNode && this.isSimilarElement(oldNode, element)) {
        candidates.push({ nodeId: oldNode.node_id, score: 70, element });
      }
    }

    // Strategy 5: Match by position (score: 60)
    const positionId = this.findByPosition(element, oldSnapshot);
    if (positionId) {
      candidates.push({ nodeId: positionId, score: 60, element });
    }

    // Strategy 6: Match by content fingerprint (score: 50)
    const fingerprint = this.getElementFingerprint(element);
    const oldNode = this.findNodeBySimilarity(oldSnapshot.virtualDom, fingerprint);
    if (oldNode && this.isSimilarElement(oldNode, element)) {
      candidates.push({ nodeId: oldNode.node_id, score: 50, element });
    }

    // Return best match (highest score)
    if (candidates.length > 0) {
      candidates.sort((a, b) => b.score - a.score);
      return candidates[0].nodeId;
    }

    return null;
  }

  /**
   * Find exact element match in old element map
   *
   * This checks if the exact same element object exists in the old snapshot.
   *
   * @param element - Element to find
   * @returns node_id if found, null otherwise
   */
  private findExactElementMatch(element: Element): string | null {
    if (!this.oldElementMap) return null;

    // Check if this exact element is in the old map
    for (const [nodeId, oldElement] of this.oldElementMap.entries()) {
      if (oldElement === element) {
        return nodeId;
      }
    }

    return null;
  }

  /**
   * Find element by positional matching
   *
   * Matches elements in the same position in the tree structure,
   * even if their content changed.
   *
   * @param element - Element to match
   * @param oldSnapshot - Previous snapshot
   * @returns node_id if found, null otherwise
   */
  private findByPosition(element: Element, oldSnapshot: DomSnapshot): string | null {
    // Build position path (parent -> child index chain)
    const position = this.getPositionPath(element);
    if (!position) return null;

    // Try to find element at same position in old snapshot
    const oldNode = this.findNodeByPosition(oldSnapshot.virtualDom, position, 0);
    if (oldNode && this.isSimilarElement(oldNode, element)) {
      return oldNode.node_id;
    }

    return null;
  }

  /**
   * Get position path for an element
   *
   * Returns array of child indices from root to element
   *
   * @param element - Element to get position for
   * @returns Position path or null
   */
  private getPositionPath(element: Element): number[] | null {
    const path: number[] = [];
    let current: Element | null = element;

    while (current && current !== document.body) {
      const parent = current.parentElement;
      if (!parent) break;

      const index = Array.from(parent.children).indexOf(current);
      if (index === -1) break;

      path.unshift(index);
      current = parent;
    }

    return path.length > 0 ? path : null;
  }

  /**
   * Find node by position path
   *
   * @param node - Current node to search
   * @param path - Position path
   * @param depth - Current depth in path
   * @returns VirtualNode if found, null otherwise
   */
  private findNodeByPosition(
    node: VirtualNode,
    path: number[],
    depth: number
  ): VirtualNode | null {
    // Reached target depth
    if (depth === path.length) {
      return node;
    }

    // Get child at position
    if (!node.children || path[depth] >= node.children.length) {
      return null;
    }

    const child = node.children[path[depth]];
    return this.findNodeByPosition(child, path, depth + 1);
  }

  /**
   * Extract element map from old snapshot
   *
   * @param snapshot - Snapshot to extract from
   * @returns Map of node_id to Element
   */
  private extractElementMap(snapshot: DomSnapshot): Map<string, Element> {
    const map = new Map<string, Element>();

    const traverse = (node: VirtualNode) => {
      const element = snapshot.getRealElement(node.node_id);
      if (element) {
        map.set(node.node_id, element);
      }

      if (node.children) {
        for (const child of node.children) {
          traverse(child);
        }
      }
    };

    traverse(snapshot.virtualDom);
    return map;
  }
}<|MERGE_RESOLUTION|>--- conflicted
+++ resolved
@@ -219,16 +219,12 @@
 
     for (const child of Array.from(element.children)) {
       try {
-<<<<<<< HEAD
         // Skip visual effects host element to prevent pollution of virtual DOM
         if (this.shouldSkipElement(child)) {
           continue;
         }
-
-        const childNode = await this.buildNode(child, depth + 1, oldSnapshot);
-=======
+        // Incremental update: skip unchanged elements
         const childNode = await this.buildNode(child, depth + 1, oldSnapshot, dirtyElements);
->>>>>>> 7fb810fa
         children.push(childNode);
       } catch (error) {
         // Skip problematic children
